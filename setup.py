#! /usr/bin/env python3

from setuptools import setup, find_packages

setup(
    name="canonicalwebteam.flask-base",
<<<<<<< HEAD
    version="2.1.0.dev0",
=======
    version="2.1.0",
>>>>>>> 858b16f8
    description=(
        "Flask extension that applies common configurations"
        "to all of webteam's flask apps."
    ),
    long_description=open("README.md").read(),
    long_description_content_type="text/markdown",
    author="Canonical webteam",
    author_email="webteam@canonical.com",
    url="https://github.com/canonical-web-and-design/canonicalwebteam.flask-base",
    classifiers=[
        "License :: OSI Approved :: Apache Software License",
        "Intended Audience :: Developers",
        "Natural Language :: English",
        "Topic :: Internet :: WWW/HTTP :: WSGI",
        "Topic :: Internet :: WWW/HTTP :: WSGI :: Application",
        "Topic :: Internet :: WWW/HTTP :: WSGI :: Middleware",
        "Programming Language :: Python :: 3.10",
        "Programming Language :: Python :: 3.12",
    ],
    python_requires=">=3.10",
    packages=find_packages(),
    install_requires=[
        "canonicalwebteam.yaml-responses[flask] (>=1,<2)",
        "talisker[gunicorn,gevent,flask,prometheus,raven] >=0.21.4",
        # Use latest version of Flask once Talisker supports werkzeug >=3
        "flask==2.3.3",
<<<<<<< HEAD
        "Werkzeug",
=======
        "jinja2 >= 3.1.2, < 3.2.0",
        "gevent==21.12.0",
        "greenlet==1.1.2",
        "talisker[gunicorn,gevent,flask,prometheus,raven]",
        "Werkzeug >= 2.3.7, < 3.0.0",
        "markupsafe >= 1.0, < 2.2.0",
        "itsdangerous >= 0.24, < 2.2.0",
        "flask-squeeze >= 3.1.0",
>>>>>>> 858b16f8
    ],
    dependency_links=[],
    include_package_data=True,
    project_urls={},
)<|MERGE_RESOLUTION|>--- conflicted
+++ resolved
@@ -4,11 +4,7 @@
 
 setup(
     name="canonicalwebteam.flask-base",
-<<<<<<< HEAD
-    version="2.1.0.dev0",
-=======
-    version="2.1.0",
->>>>>>> 858b16f8
+    version="2.2.0.dev0",
     description=(
         "Flask extension that applies common configurations"
         "to all of webteam's flask apps."
@@ -32,21 +28,11 @@
     packages=find_packages(),
     install_requires=[
         "canonicalwebteam.yaml-responses[flask] (>=1,<2)",
-        "talisker[gunicorn,gevent,flask,prometheus,raven] >=0.21.4",
+        "talisker[gunicorn,gevent,flask,prometheus,raven] >= 0.21.4",
+        "Werkzeug >= 2.3.7",
         # Use latest version of Flask once Talisker supports werkzeug >=3
         "flask==2.3.3",
-<<<<<<< HEAD
-        "Werkzeug",
-=======
-        "jinja2 >= 3.1.2, < 3.2.0",
-        "gevent==21.12.0",
-        "greenlet==1.1.2",
-        "talisker[gunicorn,gevent,flask,prometheus,raven]",
-        "Werkzeug >= 2.3.7, < 3.0.0",
-        "markupsafe >= 1.0, < 2.2.0",
-        "itsdangerous >= 0.24, < 2.2.0",
         "flask-squeeze >= 3.1.0",
->>>>>>> 858b16f8
     ],
     dependency_links=[],
     include_package_data=True,
