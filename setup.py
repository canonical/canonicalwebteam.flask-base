#! /usr/bin/env python3

from setuptools import find_packages, setup

setup(
    name="canonicalwebteam.flask-base",
<<<<<<< HEAD
    version="2.5.0",
=======
    version="2.4.0",
>>>>>>> 937ffb66
    description=(
        "Flask extension that applies common configurations"
        "to all of webteam's flask apps."
    ),
    long_description=open("README.md").read(),
    long_description_content_type="text/markdown",
    author="Canonical webteam",
    author_email="webteam@canonical.com",
    url="https://github.com/canonical-web-and-design/canonicalwebteam.flask-base",
    classifiers=[
        "License :: OSI Approved :: Apache Software License",
        "Intended Audience :: Developers",
        "Natural Language :: English",
        "Topic :: Internet :: WWW/HTTP :: WSGI",
        "Topic :: Internet :: WWW/HTTP :: WSGI :: Application",
        "Topic :: Internet :: WWW/HTTP :: WSGI :: Middleware",
        "Programming Language :: Python :: 3.10",
        "Programming Language :: Python :: 3.12",
    ],
    python_requires=">=3.10",
    packages=find_packages(),
    install_requires=[
        "canonicalwebteam.yaml-responses[flask] (>=1,<2)",
        "talisker[gunicorn,gevent,flask,prometheus,raven] >= 0.21.4",
        # TODO: Remove this once Flask is updated to 3.x.x
        "Werkzeug < 3.0.0",
        # Use latest version of Flask once Talisker supports werkzeug >=3
        "flask==2.3.3",
        "flask-compress==1.17",
    ],
    dependency_links=[],
    include_package_data=True,
    project_urls={},
)<|MERGE_RESOLUTION|>--- conflicted
+++ resolved
@@ -4,11 +4,7 @@
 
 setup(
     name="canonicalwebteam.flask-base",
-<<<<<<< HEAD
     version="2.5.0",
-=======
-    version="2.4.0",
->>>>>>> 937ffb66
     description=(
         "Flask extension that applies common configurations"
         "to all of webteam's flask apps."
